--- conflicted
+++ resolved
@@ -1438,12 +1438,6 @@
     resolution: {integrity: sha512-dle9A3yYxlBSrt8Fu+IpjGT8SY8hN0mlaA6GY8t0P5PjIOZemULz/E2Bnm/2dcUOena75OTNkHI76uZBNUUq3A==}
     engines: {node: ^10 || ^12 || >=14}
 
-<<<<<<< HEAD
-=======
-  preferred-pm@4.1.1:
-    resolution: {integrity: sha512-rU+ZAv1Ur9jAUZtGPebQVQPzdGhNzaEiQ7VL9+cjsAWPHFYOccNXPNiev1CCDSOg/2j7UujM7ojNhpkuILEVNQ==}
-    engines: {node: '>=18.12'}
-
   prettier-plugin-astro@0.14.1:
     resolution: {integrity: sha512-RiBETaaP9veVstE4vUwSIcdATj6dKmXljouXc/DDNwBSPTp8FRkLGDSGFClKsAFeeg+13SB0Z1JZvbD76bigJw==}
     engines: {node: ^14.15.0 || >=16.0.0}
@@ -1503,7 +1497,6 @@
       prettier-plugin-svelte:
         optional: true
 
->>>>>>> 32ce6d82
   prettier@3.5.3:
     resolution: {integrity: sha512-QQtaxnoDJeAkDvDKWCLiwIXkTgRhwYDEQCghU9Z6q03iyek/rxRh/2lC3HB7P8sWT2xC/y5JDctPLBIGzHKbhw==}
     engines: {node: '>=14'}
@@ -1590,18 +1583,12 @@
     engines: {node: '>=18.0.0', npm: '>=8.0.0'}
     hasBin: true
 
-<<<<<<< HEAD
-=======
-  run-parallel@1.2.0:
-    resolution: {integrity: sha512-5l4VyZR86LZ/lDxZTR6jqL8AFE2S0IFLMP26AbjsLVADxHdhB/c0GUsH+y39UfCi3dzz8OlQuPmnaJOMoDHQBA==}
-
   s.color@0.0.15:
     resolution: {integrity: sha512-AUNrbEUHeKY8XsYr/DYpl+qk5+aM+DChopnWOPEzn8YKzOhv4l2zH6LzZms3tOZP3wwdOyc0RmTciyi46HLIuA==}
 
   sass-formatter@0.7.9:
     resolution: {integrity: sha512-CWZ8XiSim+fJVG0cFLStwDvft1VI7uvXdCNJYXhDvowiv+DsbD1nXLiQ4zrE5UBvj5DWZJ93cwN0NX5PMsr1Pw==}
 
->>>>>>> 32ce6d82
   semver@7.7.1:
     resolution: {integrity: sha512-hlq8tAfn0m/61p4BVRcPzIGr6LKiMwo4VM6dGi6pt4qcRkmNzTcWq6eCEjEh+qXjkMDvPlOFFSGwQjoEa6gyMA==}
     engines: {node: '>=10'}
@@ -1663,16 +1650,9 @@
     resolution: {integrity: sha512-iq6eVVI64nQQTRYq2KtEg2d2uU7LElhTJwsH4YzIHZshxlgZms/wIc4VoDQTlG/IvVIrBKG06CrZnp0qv7hkcQ==}
     engines: {node: '>=12'}
 
-<<<<<<< HEAD
-=======
-  strip-bom@3.0.0:
-    resolution: {integrity: sha512-vavAMRXOgBVNF6nyEEmL3DBK19iRpDcoIwW+swQ+CbGiu7lju6t+JklA1MHweoWtadgt4ISVUsXLyDq34ddcwA==}
-    engines: {node: '>=4'}
-
   suf-log@2.5.3:
     resolution: {integrity: sha512-KvC8OPjzdNOe+xQ4XWJV2whQA0aM1kGVczMQ8+dStAO6KfEB140JEVQ9dE76ONZ0/Ylf67ni4tILPJB41U0eow==}
 
->>>>>>> 32ce6d82
   tinybench@2.9.0:
     resolution: {integrity: sha512-0+DUvqWMValLmha6lr4kD8iAMK1HzV0/aKnCtWb9v9641TnP/MFb7Pc2bxoxQjTXAErryXVgUOfv2YqNllqGeg==}
 
@@ -3571,14 +3551,6 @@
       picocolors: 1.1.1
       source-map-js: 1.2.1
 
-<<<<<<< HEAD
-=======
-  preferred-pm@4.1.1:
-    dependencies:
-      find-up-simple: 1.0.1
-      find-yarn-workspace-root2: 1.2.16
-      which-pm: 3.0.1
-
   prettier-plugin-astro@0.14.1:
     dependencies:
       '@astrojs/compiler': 2.11.0
@@ -3591,7 +3563,6 @@
     optionalDependencies:
       prettier-plugin-astro: 0.14.1
 
->>>>>>> 32ce6d82
   prettier@3.5.3: {}
 
   prismjs@1.30.0: {}
@@ -3753,19 +3724,12 @@
       '@rollup/rollup-win32-x64-msvc': 4.39.0
       fsevents: 2.3.3
 
-<<<<<<< HEAD
-=======
-  run-parallel@1.2.0:
-    dependencies:
-      queue-microtask: 1.2.3
-
   s.color@0.0.15: {}
 
   sass-formatter@0.7.9:
     dependencies:
       suf-log: 2.5.3
 
->>>>>>> 32ce6d82
   semver@7.7.1: {}
 
   sharp@0.33.5:
@@ -3852,15 +3816,10 @@
     dependencies:
       ansi-regex: 6.1.0
 
-<<<<<<< HEAD
-=======
-  strip-bom@3.0.0: {}
-
   suf-log@2.5.3:
     dependencies:
       s.color: 0.0.15
 
->>>>>>> 32ce6d82
   tinybench@2.9.0: {}
 
   tinyexec@0.3.2: {}
