import type { RehypePlugins } from 'astro';
import type { Loader } from 'astro/loaders';

import { Client, isFullPage, iteratePaginatedAPI } from '@notionhq/client';
import { dim } from 'kleur/colors';
import * as path from 'node:path';

import { propertiesSchemaForDatabase } from './database-properties.js';
import { VIRTUAL_CONTENT_ROOT } from './image.js';
import { buildProcessor, NotionPageRenderer, type RehypePlugin } from './render.js';
import { notionPageSchema } from './schemas/page.js';
import * as transformedPropertySchema from './schemas/transformed-properties.js';
import type { ClientOptions, QueryDatabaseParameters } from './types.js';
<<<<<<< HEAD
import * as path from 'node:path';
import { VIRTUAL_CONTENT_ROOT } from './image.js';
import { dim } from 'kleur/colors';
import * as transformedPropertySchema from './schemas/transformed-properties.js';
=======
>>>>>>> d684fc3c

export interface NotionLoaderOptions
  extends Pick<ClientOptions, 'auth' | 'timeoutMs' | 'baseUrl' | 'notionVersion' | 'fetch' | 'agent'>,
    Pick<QueryDatabaseParameters, 'database_id' | 'filter_properties' | 'sorts' | 'filter' | 'archived'> {
  /**
   * Pass rehype plugins to customize how the Notion output HTML is processed.
   * You can import and apply the plugin function (recommended), or pass the plugin name as a string.
   */
  rehypePlugins?: RehypePlugins;
  /**
   * The name of the collection, only used for logging and debugging purposes.
   * Useful for multiple loaders to differentiate their logs.
   */
  collectionName?: string;
  /**
   * The path to save the images.
   * Defaults to 'public'.
   */
  publicPath?: string;
  /**
   * MUST STORED IN `src` TO BE PROCESSED PROPERLY
   * The path to save the images relative to `src`.
   * Defaults to 'assets/images/notion'.
   */
  imageSavePath?: string;
  /**
   * Whether to cache images in the data.
   * Defaults to `false`.
   */
  experimentalCacheImageInData?: boolean;
  /**
   * The root alias for the images.
   * Defaults to `src`.
   */
  experimentalRootSourceAlias?: string;
}

const DEFAULT_IMAGE_SAVE_PATH = 'assets/images/notion';

/**
 * Notion loader for the Astro Content Layer API.
 *
 * It allows you to load pages from a Notion database then render them as pages in a collection.
 *
 * @param options Takes in same options as `notionClient.databases.query` and `Client` constructor.
 *
 * @example
 * // src/content/config.ts
 * import { defineCollection } from "astro:content";
 * import { notionLoader } from "notion-astro-loader";
 *
 * const database = defineCollection({
 *   loader: notionLoader({
 *     auth: import.meta.env.NOTION_TOKEN,
 *     database_id: import.meta.env.NOTION_DATABASE_ID,
 *     filter: {
 *       property: "Hidden",
 *       checkbox: { equals: false },
 *     }
 *   }),
 * });
 */
export function notionLoader({
  database_id,
  filter_properties,
  sorts,
  filter,
  archived,
  collectionName,
  imageSavePath = DEFAULT_IMAGE_SAVE_PATH,
  rehypePlugins = [],
  experimentalCacheImageInData = false,
  experimentalRootSourceAlias = 'src',
  ...clientOptions
}: NotionLoaderOptions): Loader {
  const notionClient = new Client(clientOptions);

  const resolvedRehypePlugins = Promise.all(
    rehypePlugins.map(async (config) => {
      let plugin: RehypePlugin | string;
      let options: any;
      if (Array.isArray(config)) {
        [plugin, options] = config;
      } else {
        plugin = config;
      }

      if (typeof plugin === 'string') {
        plugin = (await import(/* @vite-ignore */ plugin)).default as RehypePlugin;
      }
      return [plugin, options] as const;
    })
  );
  const processor = buildProcessor(resolvedRehypePlugins);

  return {
    name: collectionName ? `notion-loader/${collectionName}` : 'notion-loader',
    schema: async () =>
      notionPageSchema({
        properties: await propertiesSchemaForDatabase(notionClient, database_id),
      }),
    async load(ctx) {
      const { store, logger: log_db, parseData } = ctx;

      const existingPageIds = new Set<string>(store.keys());
      const renderPromises: Promise<void>[] = [];

      log_db.info(`Loading database ${dim(`found ${existingPageIds.size} pages in store`)}`);

      const pages = iteratePaginatedAPI(notionClient.databases.query, {
        database_id,
        filter_properties,
        sorts,
        filter,
        archived,
      });
      let pageCount = 0;

      for await (const page of pages) {
        if (!isFullPage(page)) {
          continue;
        }

        pageCount++;

        const log_pg = log_db.fork(`${log_db.label}/${page.id.slice(0, 6)}`);

        // Create metadata for logging
        const titleProp = Object.entries(page.properties).find(([_, property]) => property.type === 'title');
        const pageTitle = transformedPropertySchema.title.safeParse(titleProp ? titleProp[1] : {});
        const pageMetadata = [
          `${pageTitle.success ? '"' + pageTitle.data + '"' : 'Untitled'}`,
          `(last edited ${page.last_edited_time.slice(0, 10)})`,
        ].join(' ');

        const isCached = existingPageIds.delete(page.id);
        const existingPage = store.get(page.id);

        // If the page has been updated, re-render it
        if (existingPage?.digest !== page.last_edited_time) {
          const realSavePath = path.resolve(process.cwd(), 'src', imageSavePath);

          const renderer = new NotionPageRenderer(notionClient, page, realSavePath, log_pg);

          const data = await parseData(
            await renderer.getPageData(experimentalCacheImageInData, experimentalRootSourceAlias)
          );

          const renderPromise = renderer.render(processor).then((rendered) => {
            store.set({
              id: page.id,
              digest: page.last_edited_time,
              data,
              rendered,
              filePath: `${VIRTUAL_CONTENT_ROOT}/${page.id}.md`, // 不重要，有就行
              assetImports: rendered?.metadata.imagePaths,
            });
          });

          renderPromises.push(renderPromise);

          log_pg.info(`${isCached ? 'Updated' : 'Created'} page ${dim(pageMetadata)}`);
        } else {
          log_pg.debug(`Skipped page ${dim(pageMetadata)}`);
        }
      }

      // Remove any pages that have been deleted
      for (const deletedPageId of existingPageIds) {
        const log_pg = log_db.fork(`${log_db.label}/${deletedPageId.slice(0, 6)}`);

        store.delete(deletedPageId);
        log_pg.info(`Deleted page`);
      }

      log_db.info(`Loaded database ${dim(`fetched ${pageCount} pages from API`)}`);

      if (renderPromises.length === 0) {
        return;
      }

      // Wait for rendering to complete
      log_db.info(`Rendering ${renderPromises.length} updated pages`);
      await Promise.all(renderPromises);
      log_db.info(`Rendered ${renderPromises.length} pages`);
    },
  };
}<|MERGE_RESOLUTION|>--- conflicted
+++ resolved
@@ -11,13 +11,6 @@
 import { notionPageSchema } from './schemas/page.js';
 import * as transformedPropertySchema from './schemas/transformed-properties.js';
 import type { ClientOptions, QueryDatabaseParameters } from './types.js';
-<<<<<<< HEAD
-import * as path from 'node:path';
-import { VIRTUAL_CONTENT_ROOT } from './image.js';
-import { dim } from 'kleur/colors';
-import * as transformedPropertySchema from './schemas/transformed-properties.js';
-=======
->>>>>>> d684fc3c
 
 export interface NotionLoaderOptions
   extends Pick<ClientOptions, 'auth' | 'timeoutMs' | 'baseUrl' | 'notionVersion' | 'fetch' | 'agent'>,
